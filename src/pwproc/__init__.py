"""
Pwproc parses QuantumESPRESSO output files.
"""

<<<<<<< HEAD
__version__ = "0.12.1"
=======
__version__ = "0.13.0"
>>>>>>> 6a772320
<|MERGE_RESOLUTION|>--- conflicted
+++ resolved
@@ -2,8 +2,4 @@
 Pwproc parses QuantumESPRESSO output files.
 """
 
-<<<<<<< HEAD
-__version__ = "0.12.1"
-=======
-__version__ = "0.13.0"
->>>>>>> 6a772320
+__version__ = "0.13.0"